--- conflicted
+++ resolved
@@ -21,18 +21,15 @@
     "build": "vue-tsc && vite build",
     "preview": "vite preview"
   },
-  "peerDependencies": {
+    "peerDependencies": {
     "convex": "^1.7.1",
     "@vueuse/core": "^10.7.1",
     "vue-router": "^4.2.5"
   },
   "dependencies": {
-<<<<<<< HEAD
+    "@types/node": "^20.10.6",
     "@auth0/auth0-vue": "^2.3.3",
-    "@types/node": "^20.10.6",
-=======
     "@vueuse/core": "^10.7.1",
->>>>>>> 3adaf60e
     "convex": "^1.7.1",
     "vue": "^3.3.11",
     "vue-router": "^4.2.5"
